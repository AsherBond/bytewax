"""Entry point functions to execute `bytewax.Dataflow`s.

"""
from typing import Any, Callable, Iterable, List, Tuple, Union

from multiprocess import get_context

<<<<<<< HEAD
from bytewax.recovery import RecoveryConfig

from .bytewax import cluster_main, Dataflow, run_main
=======
from .bytewax import cluster_main, Dataflow, run_main, AdvanceTo, Emit
>>>>>>> 3a564424


def run(
    flow: Dataflow,
    inp: Iterable[Tuple[int, Any]],
    *,
    recovery_config: Optional[RecoveryConfig] = None,
) -> List[Tuple[int, Any]]:
    """Pass data through a dataflow running in the current thread.

    Blocks until execution is complete.

    Output is collected into a list before returning, thus output must
    be finite.

    Handles distributing input and collecting output. You'd commonly
    use this for tests or prototyping in notebooks.

    >>> flow = Dataflow()
    >>> flow.map(str.upper)
    >>> flow.capture()
    >>> out = run(flow, [(0, "a"), (1, "b"), (2, "c")])
    >>> sorted(out)
    [(0, 'A'), (1, 'B'), (2, 'C')]

    Args:

        flow: Dataflow to run.

        inp: Input data. If you are recovering a stateful dataflow,
            your input should resume from the last finalized epoch.

        recovery_config: State recovery config. See
            `bytewax.recovery`. If `None`, state will not be
            persisted.

    Returns:

        List of `(epoch, item)` tuples seen by capture operators.

    """

    def input_builder(worker_index, worker_count):
        assert worker_index == 0
<<<<<<< HEAD
        for epoch_item in inp:
            yield epoch_item
=======
        for epoch, input in inp:
            yield AdvanceTo(epoch)
            yield Emit(input)
>>>>>>> 3a564424

    out = []

    def output_builder(worker_index, worker_count):
        assert worker_index == 0
        return out.append

    run_main(
        flow,
        input_builder,
        output_builder,
        recovery_config=recovery_config,
    )

    return out


def _gen_addresses(proc_count: int) -> Iterable[str]:
    return [f"localhost:{proc_id + 2101}" for proc_id in range(proc_count)]


def spawn_cluster(
    flow: Dataflow,
    input_builder: Callable[[int, int], Iterable[Union[AdvanceTo, Emit]]],
    output_builder: Callable[[int, int], Callable[[Tuple[int, Any]], None]],
    *,
    recovery_config: Optional[RecoveryConfig] = None,
    proc_count: int = 1,
    worker_count_per_proc: int = 1,
    mp_ctx=get_context("spawn"),
) -> List[Tuple[int, Any]]:
    """Execute a dataflow as a cluster of processes on this machine.

    Blocks until execution is complete.

    Starts up cluster processes for you and handles connecting them
    together. You'd commonly use this for notebook analysis that needs
    parallelism and higher throughput, or simple stand-alone demo
    programs.

    >>> from bytewax.testing import doctest_ctx
    >>> flow = Dataflow()
    >>> flow.capture()
    >>> def input_builder(i, n):
    ...   for epoch, item in enumerate(range(3)):
    ...     yield AdvanceTo(epoch)
    ...     yield Emit(item)
    >>> def output_builder(worker_index, worker_count):
    ...     return print
    >>> spawn_cluster(
    ...     flow,
    ...     input_builder,
    ...     output_builder,
    ...     proc_count=2,
    ...     mp_ctx=doctest_ctx,  # Outside a doctest, you'd skip this.
    ... )  # doctest: +ELLIPSIS
    (...)

    See `bytewax.run_main()` for a way to test input and output
    builders without the complexity of starting a cluster.

    See `bytewax.run_cluster()` for a convenience method to pass data
    through a dataflow for notebook development.

    See `bytewax.cluster_main()` for starting one process in a cluster
    in a distributed situation.

    Args:

        flow: Dataflow to run.

        input_builder: Returns input that each worker thread should
            process. If you are recovering a stateful dataflow, you
            must ensure your input resumes from the last finalized
            epoch.

        output_builder: Returns a callback function for each worker
            thread, called with `(epoch, item)` whenever and item
            passes by a capture operator on this process.

        recovery_config: State recovery config. See
            `bytewax.recovery`. If `None`, state will not be
            persisted.

        proc_count: Number of processes to start.

        worker_count_per_proc: Number of worker threads to start on
            each process.

        mp_ctx: `multiprocessing` context to use. Use this to
            configure starting up subprocesses via spawn or
            fork. Defaults to spawn.

    """
    addresses = _gen_addresses(proc_count)
    with mp_ctx.Pool(processes=proc_count) as pool:
        futures = [
            pool.apply_async(
                cluster_main,
                (
                    flow,
                    input_builder,
                    output_builder,
                ),
                {
                    "recovery_config": recovery_config,
                    "addresses": addresses,
                    "proc_id": proc_id,
                    "worker_count_per_proc": worker_count_per_proc,
                },
            )
            for proc_id in range(proc_count)
        ]
        pool.close()

        for future in futures:
            # Will re-raise exceptions from subprocesses.
            future.get()

        pool.join()


def run_cluster(
    flow: Dataflow,
    inp: Iterable[Tuple[int, Any]],
    *,
    recovery_config: Optional[RecoveryConfig] = None,
    proc_count: int = 1,
    worker_count_per_proc: int = 1,
    mp_ctx=get_context("spawn"),
) -> List[Tuple[int, Any]]:
    """Pass data through a dataflow running as a cluster of processes on
    this machine.
    Blocks until execution is complete.
<<<<<<< HEAD

    Both input and output are collected into lists, thus both must be
    finite.

=======
>>>>>>> 3a564424
    Starts up cluster processes for you, handles connecting them
    together, distributing input, and collecting output. You'd
    commonly use this for notebook analysis that needs parallelism and
    higher throughput, or simple stand-alone demo programs.
<<<<<<< HEAD

=======
    Input must be finite because it is reified into a list before
    distribution to cluster and otherwise collected output will grow
    unbounded.
    >>> from bytewax.testing import doctest_ctx
>>>>>>> 3a564424
    >>> flow = Dataflow()
    >>> flow.map(str.upper)
    >>> flow.capture()
    >>> out = run_cluster(
    ...     flow,
    ...     [(0, "a"), (1, "b"), (2, "c")],
    ...     proc_count=2,
    ...     mp_ctx=doctest_ctx,  # Outside a doctest, you'd skip this.
    ... )
    >>> sorted(out)
    [(0, 'A'), (1, 'B'), (2, 'C')]
    See `bytewax.spawn_cluster()` for starting a cluster on this
    machine with full control over inputs and outputs.
    See `bytewax.cluster_main()` for starting one process in a cluster
    in a distributed situation.
    Args:
        flow: Dataflow to run.
<<<<<<< HEAD

        inp: Input data. Will be reified to a list before sending to
            processes. Will be partitioned between workers for you. If
            you are recovering a stateful dataflow, you must ensure
            your input resumes from the last finalized epoch.

        recovery_config: State recovery config. See
            `bytewax.recovery`. If `None`, state will not be
            persisted.

=======
        inp: Input data. Will be reifyied to a list before sending to
            processes. Will be partitioned between workers for you.
>>>>>>> 3a564424
        proc_count: Number of processes to start.
        worker_count_per_proc: Number of worker threads to start on
            each process.
        mp_ctx: `multiprocessing` context to use. Use this to
            configure starting up subprocesses via spawn or
            fork. Defaults to spawn.
    Returns:
        List of `(epoch, item)` tuples seen by capture operators.
    """
    # A Manager starts up a background process to manage shared state.
    with mp_ctx.Manager() as man:
        inp = man.list(list(inp))

        def input_builder(worker_index, worker_count):
            for i, epoch_item in enumerate(inp):
                if i % worker_count == worker_index:
                    (epoch, item) = epoch_item
                    yield AdvanceTo(epoch)
                    yield Emit(item)

        out = man.list()

        def output_builder(worker_index, worker_count):
            return out.append

        spawn_cluster(
            flow,
            input_builder,
            output_builder,
            recovery_config=recovery_config,
            proc_count=proc_count,
            worker_count_per_proc=worker_count_per_proc,
            mp_ctx=mp_ctx,
        )

        # We have to copy out the shared state before process
        # shutdown.
        return list(out)<|MERGE_RESOLUTION|>--- conflicted
+++ resolved
@@ -1,17 +1,13 @@
 """Entry point functions to execute `bytewax.Dataflow`s.
 
 """
-from typing import Any, Callable, Iterable, List, Tuple, Union
+from typing import Any, Callable, Iterable, List, Optional, Tuple, Union
 
 from multiprocess import get_context
 
-<<<<<<< HEAD
 from bytewax.recovery import RecoveryConfig
 
-from .bytewax import cluster_main, Dataflow, run_main
-=======
-from .bytewax import cluster_main, Dataflow, run_main, AdvanceTo, Emit
->>>>>>> 3a564424
+from .bytewax import AdvanceTo, cluster_main, Dataflow, Emit, run_main
 
 
 def run(
@@ -56,14 +52,9 @@
 
     def input_builder(worker_index, worker_count):
         assert worker_index == 0
-<<<<<<< HEAD
-        for epoch_item in inp:
-            yield epoch_item
-=======
-        for epoch, input in inp:
+        for epoch, item in inp:
             yield AdvanceTo(epoch)
-            yield Emit(input)
->>>>>>> 3a564424
+            yield Emit(item)
 
     out = []
 
@@ -198,25 +189,16 @@
     """Pass data through a dataflow running as a cluster of processes on
     this machine.
     Blocks until execution is complete.
-<<<<<<< HEAD
 
     Both input and output are collected into lists, thus both must be
     finite.
 
-=======
->>>>>>> 3a564424
     Starts up cluster processes for you, handles connecting them
     together, distributing input, and collecting output. You'd
     commonly use this for notebook analysis that needs parallelism and
     higher throughput, or simple stand-alone demo programs.
-<<<<<<< HEAD
-
-=======
-    Input must be finite because it is reified into a list before
-    distribution to cluster and otherwise collected output will grow
-    unbounded.
+
     >>> from bytewax.testing import doctest_ctx
->>>>>>> 3a564424
     >>> flow = Dataflow()
     >>> flow.map(str.upper)
     >>> flow.capture()
@@ -228,13 +210,16 @@
     ... )
     >>> sorted(out)
     [(0, 'A'), (1, 'B'), (2, 'C')]
+
     See `bytewax.spawn_cluster()` for starting a cluster on this
     machine with full control over inputs and outputs.
+
     See `bytewax.cluster_main()` for starting one process in a cluster
     in a distributed situation.
+
     Args:
+
         flow: Dataflow to run.
-<<<<<<< HEAD
 
         inp: Input data. Will be reified to a list before sending to
             processes. Will be partitioned between workers for you. If
@@ -245,17 +230,17 @@
             `bytewax.recovery`. If `None`, state will not be
             persisted.
 
-=======
-        inp: Input data. Will be reifyied to a list before sending to
-            processes. Will be partitioned between workers for you.
->>>>>>> 3a564424
         proc_count: Number of processes to start.
+
         worker_count_per_proc: Number of worker threads to start on
             each process.
+
         mp_ctx: `multiprocessing` context to use. Use this to
             configure starting up subprocesses via spawn or
             fork. Defaults to spawn.
+
     Returns:
+
         List of `(epoch, item)` tuples seen by capture operators.
     """
     # A Manager starts up a background process to manage shared state.
