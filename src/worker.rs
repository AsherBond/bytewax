--- conflicted
+++ resolved
@@ -35,13 +35,8 @@
 use crate::operators::fold_window::FoldWindowLogic;
 use crate::operators::*;
 use crate::outputs::*;
-<<<<<<< HEAD
+use crate::pyo3_extensions::wrap_window_state_pair;
 use crate::pyo3_extensions::TdPyAny;
-=======
-use crate::pyo3_extensions::extract_state_pair;
-use crate::pyo3_extensions::wrap_state_pair;
-use crate::pyo3_extensions::wrap_window_state_pair;
->>>>>>> 45db06b0
 use crate::recovery::*;
 use crate::timely::AsWorkerExt;
 use crate::window::clock::ClockBuilder;
@@ -306,7 +301,6 @@
         // Top level metrics meter
         let meter = global::meter("bytewax");
 
-<<<<<<< HEAD
         // This contains steps we still need to compile. Starts with
         // the top-level steps in the dataflow.
         let mut build_stack = flow.substeps(py)?;
@@ -410,6 +404,7 @@
                                     step_id,
                                     epoch_interval,
                                     &probe,
+                                    &abort,
                                     resume_epoch,
                                     &loads,
                                 )
@@ -429,6 +424,7 @@
                                     step_id,
                                     epoch_interval,
                                     &probe,
+                                    &abort,
                                     resume_epoch,
                                 )
                                 .reraise("error building DynamicSource")?;
@@ -512,278 +508,6 @@
 
                         let (down, snap) = up.unary(py, step_id, builder, resume_epoch, &loads)?;
 
-=======
-        for step in &flow.steps {
-            // All these closure lifetimes are static, so tell
-            // Python's GC that there's another pointer to the
-            // mapping function that's going to hang around
-            // for a while when it's moved into the closure.
-            let step = step.clone();
-            match step {
-                Step::Batch {
-                    step_id,
-                    max_size: size,
-                    timeout,
-                } => {
-                    let (output, snap) = stream.map(extract_state_pair).stateful_unary(
-                        step_id,
-                        BatchLogic::builder(
-                            size,
-                            timeout.to_std().expect("positive duration for batch size"),
-                        ),
-                        resume_epoch,
-                        &loads,
-                    );
-                    stream = output.map(wrap_state_pair);
-                    snaps.push(snap);
-                }
-                // The exchange operator wraps the number to a modulo of workers_count,
-                // so we can pass any valid u64 without specifying the range.
-                Step::Redistribute => stream = stream.exchange(move |_| fastrand::u64(..)),
-                Step::CollectWindow {
-                    step_id,
-                    clock_config,
-                    window_config,
-                } => {
-                    let clock_builder = clock_config
-                        .build(py)
-                        .reraise("error building CollectWindow clock")?;
-                    let windower_builder = window_config
-                        .build(py)
-                        .reraise("error building CollectWindow windower")?;
-
-                    let (output, snap) = stream.map(extract_state_pair).stateful_window_unary(
-                        step_id,
-                        clock_builder,
-                        windower_builder,
-                        CollectWindowLogic::builder(),
-                        resume_epoch,
-                        &loads,
-                    );
-
-                    stream = output
-                        .map(|(key, result)| {
-                            result
-                                .map(|value| (key.clone(), value))
-                                .map_err(|err| (key.clone(), err))
-                        })
-                        // For now, filter to just reductions and
-                        // ignore late values.
-                        .ok()
-                        .map(wrap_window_state_pair);
-                    snaps.push(snap);
-                }
-                Step::Input {
-                    step_id,
-                    source: input,
-                } => {
-                    if let Ok(input) = input.extract::<FixedPartitionedSource>(py) {
-                        let (output, snap) = input
-                            .partitioned_input(
-                                py,
-                                scope,
-                                step_id,
-                                epoch_interval,
-                                &probe,
-                                abort,
-                                resume_epoch,
-                                &loads,
-                            )
-                            .reraise("error building PartitionedInput")?;
-
-                        inputs.push(output.clone());
-                        stream = output;
-                        snaps.push(snap);
-                    } else if let Ok(input) = input.extract::<DynamicSource>(py) {
-                        let output = input
-                            .dynamic_input(
-                                py,
-                                scope,
-                                step_id,
-                                epoch_interval,
-                                &probe,
-                                abort,
-                                resume_epoch,
-                            )
-                            .reraise("error building DynamicInput")?;
-
-                        inputs.push(output.clone());
-                        stream = output;
-                    } else {
-                        return Err(tracked_err::<PyTypeError>("unknown input type"));
-                    }
-                }
-                Step::Map { step_id, mapper } => {
-                    let histogram = meter
-                        .f64_histogram("bytewax_map_duration_seconds")
-                        .with_description("map mapper fn duration in seconds")
-                        .init();
-                    let labels = vec![
-                        KeyValue::new("step_id", step_id.0),
-                        this_worker_label.clone(),
-                    ];
-                    stream =
-                        stream.map(move |item| with_timer!(histogram, labels, map(&mapper, item)));
-                }
-                Step::FlatMap { step_id, mapper } => {
-                    let histogram = meter
-                        .f64_histogram("bytewax_flat_map_duration_seconds")
-                        .with_description("flat_map mapper fn duration in seconds")
-                        .init();
-                    let labels = vec![
-                        KeyValue::new("step_id", step_id.0),
-                        this_worker_label.clone(),
-                    ];
-                    stream = stream.flat_map(move |item| {
-                        with_timer!(histogram, labels, flat_map(&mapper, item))
-                    });
-                }
-                Step::Filter { step_id, predicate } => {
-                    let histogram = meter
-                        .f64_histogram("bytewax_filter_duration_seconds")
-                        .with_description("filter predicate duration in seconds")
-                        .init();
-                    let labels = vec![
-                        KeyValue::new("step_id", step_id.0),
-                        this_worker_label.clone(),
-                    ];
-                    stream = stream.filter(move |item| {
-                        with_timer!(histogram, labels, filter(&predicate, item))
-                    });
-                }
-                Step::FilterMap { step_id, mapper } => {
-                    let histogram = meter
-                        .f64_histogram("bytewax_filter_map_duration_seconds")
-                        .with_description("filter_map mapper duration in seconds")
-                        .init();
-                    let labels = vec![
-                        KeyValue::new("step_id", step_id.0),
-                        this_worker_label.clone(),
-                    ];
-                    stream = stream
-                        .map(move |item| with_timer!(histogram, labels, map(&mapper, item)))
-                        .filter(move |item| Python::with_gil(|py| !item.is_none(py)));
-                }
-                Step::FoldWindow {
-                    step_id,
-                    clock_config,
-                    window_config,
-                    builder,
-                    folder,
-                } => {
-                    let clock_builder = clock_config
-                        .build(py)
-                        .reraise("error building FoldWindow clock")?;
-                    let windower_builder = window_config
-                        .build(py)
-                        .reraise("error building FoldWindow windower")?;
-
-                    let (output, snap) = stream.map(extract_state_pair).stateful_window_unary(
-                        step_id,
-                        clock_builder,
-                        windower_builder,
-                        FoldWindowLogic::new(builder, folder),
-                        resume_epoch,
-                        &loads,
-                    );
-
-                    stream = output
-                        .map(|(key, result)| {
-                            result
-                                .map(|value| (key.clone(), value))
-                                .map_err(|err| (key.clone(), err))
-                        })
-                        // For now, filter to just reductions and
-                        // ignore late values.
-                        .ok()
-                        .map(wrap_window_state_pair);
-                    snaps.push(snap);
-                }
-                Step::Inspect { inspector } => {
-                    stream = stream.inspect(move |item| inspect(&inspector, item));
-                }
-                Step::InspectWorker { inspector } => {
-                    stream =
-                        stream.inspect(move |item| inspect_worker(&inspector, &this_worker, item));
-                }
-                Step::InspectEpoch { inspector } => {
-                    stream = stream
-                        .inspect_time(move |epoch, item| inspect_epoch(&inspector, epoch, item));
-                }
-                Step::Reduce {
-                    step_id,
-                    reducer,
-                    is_complete,
-                } => {
-                    let (output, snap) = stream.map(extract_state_pair).stateful_unary(
-                        step_id,
-                        ReduceLogic::builder(reducer, is_complete),
-                        resume_epoch,
-                        &loads,
-                    );
-                    stream = output.map(wrap_state_pair);
-                    snaps.push(snap);
-                }
-                Step::ReduceWindow {
-                    step_id,
-                    clock_config,
-                    window_config,
-                    reducer,
-                } => {
-                    let clock_builder = clock_config
-                        .build(py)
-                        .reraise("error building ReduceWindow clock")?;
-                    let windower_builder = window_config
-                        .build(py)
-                        .reraise("error building ReduceWindow windower")?;
-
-                    let (output, snap) = stream.map(extract_state_pair).stateful_window_unary(
-                        step_id,
-                        clock_builder,
-                        windower_builder,
-                        ReduceWindowLogic::builder(reducer),
-                        resume_epoch,
-                        &loads,
-                    );
-
-                    stream = output
-                        .map(|(key, result)| {
-                            result
-                                .map(|value| (key.clone(), value))
-                                .map_err(|err| (key.clone(), err))
-                        })
-                        // For now, filter to just reductions and
-                        // ignore late values.
-                        .ok()
-                        .map(wrap_window_state_pair);
-                    snaps.push(snap);
-                }
-                Step::StatefulMap {
-                    step_id,
-                    builder,
-                    mapper,
-                } => {
-                    let (output, snap) = stream.map(extract_state_pair).stateful_unary(
-                        step_id,
-                        StatefulMapLogic::builder(builder, mapper),
-                        resume_epoch,
-                        &loads,
-                    );
-                    stream = output.map(wrap_state_pair);
-                    snaps.push(snap);
-                }
-                Step::Output {
-                    step_id,
-                    sink: output,
-                } => {
-                    if let Ok(output) = output.extract(py) {
-                        let (output, snap) = stream
-                            .partitioned_output(py, step_id, output, &loads)
-                            .reraise("error building PartitionedOutput")?;
-                        let clock = output.map(|_| ());
-
-                        outputs.push(clock.clone());
->>>>>>> 45db06b0
                         snaps.push(snap);
 
                         streams
